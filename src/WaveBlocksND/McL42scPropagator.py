"""The WaveBlocks Project

This file contains a propagator class for homogeneous wavepackets.

@author: V. Gradinaru
@copyright: Copyright (C) 2013, 2014, 2015 V. Gradinaru, R. Bourquin
@license: Modified BSD License
"""

from functools import partial
from numpy import dot, eye, atleast_2d
from numpy.linalg import inv, det

<<<<<<< HEAD
from Propagator import Propagator
from BlockFactory import BlockFactory
from SplittingParameters import SplittingParameters
from PerturbedSplittingParameters import PerturbedSplittingParameters
from ComplexMath import cont_angle
=======
from .Propagator import Propagator
from .BlockFactory import BlockFactory
from .PerturbedSplittingParameters import PerturbedSplittingParameters
from .ComplexMath import cont_angle
>>>>>>> dc4465de

__all__ = ["McL42scPropagator"]


class McL42scPropagator(Propagator, PerturbedSplittingParameters):
    r"""This class can numerically propagate given initial values :math:`\Psi` in
    a potential :math:`V(x)`. The propagation is done for a given set of homogeneous
    Hagedorn wavepackets neglecting interaction. It uses the McL42 and the idea of the
    semiclassical splitting"""

    def __init__(self, parameters, potential, packets=[]):
        r"""Initialize a new :py:class:`SemiclassicalPropagator` instance.

        :param parameters: A :py:class:`ParameterProvider` instance containing at least
                           the key ``dt`` for providing the timestep :math:`\tau`.
        :type parameters: A :py:class:`ParameterProvider` instance

        :param potential: The potential :math:`V(x)` the wavepacket :math:`\Psi` feels during the time propagation.
        :param packet: The initial homogeneous Hagedorn wavepacket :math:`\Psi` we propagate in time.
        :raises ValueError: If the number of components of :math:`\Psi` does not match
                            the number of energy levels :math:`\lambda_i` of the potential.
        """
        # The potential :math:`V(x)` the packet(s) feel.
        self._potential = potential

        # Number :math:`N` of components the wavepacket :math:`\Psi` has got.
        self._number_components = self._potential.get_number_components()
        self._dimension = self._potential.get_dimension()

        # A list of Hagedorn wavepackets :math:`\Psi` together with some codata
        # like the leading component :math:`\chi` which is the index of the eigenvalue
        # :math:`\lambda_\chi` of the potential :math:`V` that is responsible for
        # propagating the Hagedorn parameters.
        # TODO: We assume a list of (packet, leading_component) tuples here. Generalize tuples to dicts!
        # TODO: Do not use a list but better use a hashtable by packet IDs?
        self._packets = packets[:]

        # Keep a reference to the parameter provider instance
        self._parameters = parameters

        self._dt = self._parameters["dt"]

        # The relative mass scaling matrix M
        if "mass_scaling" in self._parameters:
            self._M = atleast_2d(self._parameters["mass_scaling"])
            assert self._M.shape == (self._dimension, self._dimension)
            self._Minv = inv(self._M)
        else:
            # No mass matrix given. Scale all masses equally
            self._M = eye(self._dimension)
            self._Minv = self._M

        # Decide about the matrix exponential algorithm to use
        self.__dict__["_matrix_exponential"] = BlockFactory().create_matrixexponential(parameters)

        # Precalculate the potential splittings needed
        self._prepare_potential()
        self._a, self._b = SplittingParameters().build(parameters["splitting_method"])
        self._innerorder = SplittingParameters().order(parameters["splitting_method"])
        self._A, self._B = PerturbedSplittingParameters().build("L42")


    def __str__(self):
        r"""Prepare a printable string representing the :py:class:`SemiclassicalPropagator` instance."""
        return "Homogeneous Semiclassical propagator for " + str(self._number_components) + " components.\n"


    def _prepare_potential(self):
        """Precalculate the potential splittings needed
        """
        for chi in set([ p[1] for p in self._packets ]):
            self._potential.calculate_local_quadratic(diagonal_component=chi)
            self._potential.calculate_local_remainder(diagonal_component=chi)


    def add_wavepacket(self, packet):
        r"""Add a new wavepacket :math:`\Psi` to the list of propagated wavepackets.

        :param packet: The new wavepacket :math:`\Psi` and its leading component :math:`\chi \in [0,N-1]`.
        :type packet: A tuple :math:`(\Psi, \chi)` with :math:`\Psi` a :py:class:`HagedornWavepacket`
                      instance and :math:`\chi` an integer.
        """
        self._packets.append(tuple(packet))
        self._prepare_potential()


    # TODO: Consider removing this, duplicate
    def get_number_components(self):
        r""":return: The number :math:`N` of components :math:`\Phi_i` of :math:`\Psi`.
        """
        return self._number_components


    def get_wavepackets(self, packet=None):
        r"""Return the wavepackets :math:`\{\Psi_i\}_i` that take part in the time propagation by the
        current :py:class:`SemiclassicalPropagator` instance.

        :param packet: The index :math:`i` (in this list) of a single packet :math:`\Psi_i` that is
                       to be returned. If set to ``None`` (default) return the full list with all packets.
        :type packet: Integer or ``None``
        :return: A list of :py:class:`HagedornWavepacket` instances or a single instance.
        """
        # TODO: Does not return leading components. Add this if needed somewhere.
        if packet is None:
            return [ p[0] for p in self._packets ]
        else:
            return self._packets[packet][0]


    def set_wavepackets(self, packetlist):
        """Set the list :math:`\{\Psi_i\}_i` of wavepackets that the propagator will propagate.

        :param packetlist: A list of new wavepackets :math:`\Psi_i` and their
                           leading components :math:`\chi_i` to propagate.
        :type packetlist: A list of :math:`(\Psi_i, \chi_i)` tuples.
        """
        self._packets = packetlist[:]


    def _propkin(self, h, packet):
        """Do a kinetic step of size h.
        """
        Mi = self._Minv
        key = ("q", "p", "Q", "P", "S", "adQ")
        q, p, Q, P, S, adQ = packet.get_parameters(key=key)
        q = q + h * dot(Mi, p)
        Q = Q + h * dot(Mi, P)
        S = S + 0.5 * h * dot(p.T, dot(Mi, p))
        adQn = cont_angle(det(Q), reference=adQ)[0]
        packet.set_parameters((q, p, Q, P, S, adQn), key=key)


    def _proppotquad(self, h, packet, leading_chi):
        """Do a potential step of size h with the local quadratic part.
        """
        q, p, Q, P, S = packet.get_parameters()
        V = self._potential.evaluate_local_quadratic_at(q, diagonal_component=leading_chi)
        p = p - h * V[1]
        P = P - h * dot(V[2], Q)
        S = S - h * V[0]
        packet.set_parameters((q, p, Q, P, S))


    def propagate(self):
        r"""Given a wavepacket :math:`\Psi` at time :math:`t` compute the propagated
        wavepacket at time :math:`t + \tau`. We perform exactly one timestep of size
        :math:`\tau` here. This propagation is done for all packets in the list
        :math:`\{\Psi_i\}_i` and neglects any interaction between two packets.
        """
        # Cache some parameter values
        dt = self._dt
        A = self._A
        B = self._B
        a = self._a
        b = self._b

        # Propagate all packets via "L42"
        for packet, leading_chi in self._packets:
            eps = packet.get_eps()

            # Inner time step (fit to second term: eps^2 dt^2)
            r = self._innerorder
            alpha = 2.0
            beta = 2.0
            defaultinnerstep = (dt**(r-beta) / eps**(alpha+2.0))**(1.0/r)
            nrinnersteps = self._parameters.get("innersteps", defaultinnerstep)
            nrlocalsteps = max(1, 1 + int(nrinnersteps))

            # Propagate
            self.intsplit(self._propkin, self._proppotquad, a,b, [0.0, A[0]*dt], nrlocalsteps, [packet], [packet,leading_chi])

            innerproduct = packet.get_innerproduct()
            F = innerproduct.build_matrix(packet, operator=partial(self._potential.evaluate_local_remainder_at, diagonal_component=leading_chi))
            coefficients = packet.get_coefficient_vector()
            coefficients = self._matrix_exponential(F, coefficients, -1.0j*B[0]*dt/eps**2)
            packet.set_coefficient_vector(coefficients)

            self.intsplit(self._propkin, self._proppotquad, a,b, [0.0, A[1]*dt], nrlocalsteps, [packet], [packet,leading_chi])

            innerproduct = packet.get_innerproduct()
            F = innerproduct.build_matrix(packet, operator=partial(self._potential.evaluate_local_remainder_at, diagonal_component=leading_chi))
            coefficients = packet.get_coefficient_vector()
            coefficients = self._matrix_exponential(F, coefficients, -1.0j*B[1]*dt/eps**2)
            packet.set_coefficient_vector(coefficients)

            # Finish current timestep and propagate until dt
            self.intsplit(self._propkin, self._proppotquad, a,b, [0.0, A[2]*dt], nrlocalsteps, [packet], [packet,leading_chi])<|MERGE_RESOLUTION|>--- conflicted
+++ resolved
@@ -11,18 +11,11 @@
 from numpy import dot, eye, atleast_2d
 from numpy.linalg import inv, det
 
-<<<<<<< HEAD
-from Propagator import Propagator
-from BlockFactory import BlockFactory
-from SplittingParameters import SplittingParameters
-from PerturbedSplittingParameters import PerturbedSplittingParameters
-from ComplexMath import cont_angle
-=======
 from .Propagator import Propagator
 from .BlockFactory import BlockFactory
+from .SplittingParameters import SplittingParameters
 from .PerturbedSplittingParameters import PerturbedSplittingParameters
 from .ComplexMath import cont_angle
->>>>>>> dc4465de
 
 __all__ = ["McL42scPropagator"]
 
